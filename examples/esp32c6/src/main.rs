--- conflicted
+++ resolved
@@ -9,61 +9,30 @@
 use embedded_hal_bus::spi::ExclusiveDevice;
 use embedded_io_async::{Read, Seek, Write};
 use esp_backtrace as _;
-use esp_hal::gpio::Io;
-use esp_hal::gpio::Level;
-use esp_hal::gpio::Output;
-use esp_hal::system::SystemControl;
-use esp_hal::timer::timg::TimerGroup;
-use esp_hal::timer::ErasedTimer;
-use esp_hal::timer::OneShotTimer;
 use esp_hal::{
     clock::ClockControl,
-<<<<<<< HEAD
-    dma::Dma,
-    dma::DmaPriority,
-    dma_descriptors,
-=======
     dma::*,
     dma_buffers,
     gpio::{Io, Level, Output},
->>>>>>> 428ad03c
     peripherals::Peripherals,
     prelude::*,
     spi::{
         master::{Spi, SpiDmaBus},
         SpiMode,
     },
-<<<<<<< HEAD
-    FlashSafeDma,
-};
-use sdspi::SdSpi;
-use static_cell::StaticCell;
-=======
     system::SystemControl,
     timer::timg::TimerGroup,
 };
 use sdspi::{self, SdSpi};
->>>>>>> 428ad03c
 
 #[esp_hal_embassy::main]
 async fn main(_spawner: Spawner) {
     let peripherals = Peripherals::take();
     let system = SystemControl::new(peripherals.SYSTEM);
-<<<<<<< HEAD
-    let clocks = ClockControl::max(system.clock_control).freeze();
-    let timg0 = TimerGroup::new(peripherals.TIMG0, &clocks, None);
-
-    static ONE_SHOT_TIMER: StaticCell<[OneShotTimer<ErasedTimer>; 1]> = StaticCell::new();
-    esp_hal_embassy::init(
-        &clocks,
-        ONE_SHOT_TIMER.init([OneShotTimer::new(timg0.timer0.into())]),
-    );
-=======
     let clocks = ClockControl::boot_defaults(system.clock_control).freeze();
 
     let timg0 = TimerGroup::new(peripherals.TIMG0, &clocks);
     esp_hal_embassy::init(&clocks, timg0.timer0);
->>>>>>> 428ad03c
 
     esp_println::logger::init_logger_from_env();
     log::info!("Hello world!");
@@ -72,11 +41,7 @@
     let sclk = io.pins.gpio18;
     let miso = io.pins.gpio20;
     let mosi = io.pins.gpio19;
-<<<<<<< HEAD
-    let cs = Output::new(io.pins.gpio9, Level::Low);;
-=======
     let mut cs = Output::new(io.pins.gpio9, Level::High);
->>>>>>> 428ad03c
 
     let dma = Dma::new(peripherals.DMA);
     let dma_channel = dma.channel0;
@@ -90,17 +55,10 @@
         .with_sck(sclk)
         .with_miso(miso)
         .with_mosi(mosi)
-<<<<<<< HEAD
-        .with_dma(dma_channel.configure_for_async(false, DmaPriority::Priority0), descriptors, rx_descriptors);
-=======
         .with_dma(dma_channel.configure_for_async(false, DmaPriority::Priority0));
->>>>>>> 428ad03c
 
     let mut spi = SpiDmaBus::new(spi, dma_tx_buf, dma_rx_buf);
 
-<<<<<<< HEAD
-    let spid = ExclusiveDevice::new(spi, cs, embassy_time::Delay).unwrap();
-=======
     // Sd cards need to be clocked with a at least 74 cycles on their spi clock without the cs enabled,
     // sd_init is a helper function that does this for us.
     loop {
@@ -114,7 +72,6 @@
     }
 
     let spid = ExclusiveDevice::new(spi, cs, embassy_time::Delay);
->>>>>>> 428ad03c
     let mut sd = SdSpi::<_, _, aligned::A1>::new(spid, embassy_time::Delay);
 
     loop {
